"""psCharStrings.py -- module implementing various kinds of CharStrings:
CFF dictionary data and Type1/Type2 CharStrings.
"""

from __future__ import print_function, division, absolute_import
from fontTools.misc.py23 import *
from fontTools.misc.fixedTools import fixedToFloat, otRound
from fontTools.pens.boundsPen import BoundsPen
import struct
import logging


log = logging.getLogger(__name__)


def read_operator(self, b0, data, index):
	if b0 == 12:
		op = (b0, byteord(data[index]))
		index = index+1
	else:
		op = b0
	try:
		operator = self.operators[op]
	except KeyError:
		return None, index
	value = self.handle_operator(operator)
	return value, index

def read_byte(self, b0, data, index):
	return b0 - 139, index

def read_smallInt1(self, b0, data, index):
	b1 = byteord(data[index])
	return (b0-247)*256 + b1 + 108, index+1

def read_smallInt2(self, b0, data, index):
	b1 = byteord(data[index])
	return -(b0-251)*256 - b1 - 108, index+1

def read_shortInt(self, b0, data, index):
	value, = struct.unpack(">h", data[index:index+2])
	return value, index+2

def read_longInt(self, b0, data, index):
	value, = struct.unpack(">l", data[index:index+4])
	return value, index+4

def read_fixed1616(self, b0, data, index):
	value, = struct.unpack(">l", data[index:index+4])
	return fixedToFloat(value, precisionBits=16), index+4

def read_reserved(self, b0, data, index):
	assert NotImplementedError
	return NotImplemented, index

def read_realNumber(self, b0, data, index):
	number = ''
	while True:
		b = byteord(data[index])
		index = index + 1
		nibble0 = (b & 0xf0) >> 4
		nibble1 = b & 0x0f
		if nibble0 == 0xf:
			break
		number = number + realNibbles[nibble0]
		if nibble1 == 0xf:
			break
		number = number + realNibbles[nibble1]
	return float(number), index


t1OperandEncoding = [None] * 256
t1OperandEncoding[0:32] = (32) * [read_operator]
t1OperandEncoding[32:247] = (247 - 32) * [read_byte]
t1OperandEncoding[247:251] = (251 - 247) * [read_smallInt1]
t1OperandEncoding[251:255] = (255 - 251) * [read_smallInt2]
t1OperandEncoding[255] = read_longInt
assert len(t1OperandEncoding) == 256

t2OperandEncoding = t1OperandEncoding[:]
t2OperandEncoding[28] = read_shortInt
t2OperandEncoding[255] = read_fixed1616

cffDictOperandEncoding = t2OperandEncoding[:]
cffDictOperandEncoding[29] = read_longInt
cffDictOperandEncoding[30] = read_realNumber
cffDictOperandEncoding[255] = read_reserved


realNibbles = ['0', '1', '2', '3', '4', '5', '6', '7', '8', '9',
		'.', 'E', 'E-', None, '-']
realNibblesDict = {v:i for i,v in enumerate(realNibbles)}

maxOpStack = 193


def buildOperatorDict(operatorList):
	oper = {}
	opc = {}
	for item in operatorList:
		if len(item) == 2:
			oper[item[0]] = item[1]
		else:
			oper[item[0]] = item[1:]
		if isinstance(item[0], tuple):
			opc[item[1]] = item[0]
		else:
			opc[item[1]] = (item[0],)
	return oper, opc


t2Operators = [
#	opcode		name
	(1,		'hstem'),
	(3,		'vstem'),
	(4,		'vmoveto'),
	(5,		'rlineto'),
	(6,		'hlineto'),
	(7,		'vlineto'),
	(8,		'rrcurveto'),
	(10,		'callsubr'),
	(11,		'return'),
	(14,		'endchar'),
	(15,		'vsindex'),
	(16,		'blend'),
	(18,		'hstemhm'),
	(19,		'hintmask'),
	(20,		'cntrmask'),
	(21,		'rmoveto'),
	(22,		'hmoveto'),
	(23,		'vstemhm'),
	(24,		'rcurveline'),
	(25,		'rlinecurve'),
	(26,		'vvcurveto'),
	(27,		'hhcurveto'),
#	(28,		'shortint'),  # not really an operator
	(29,		'callgsubr'),
	(30,		'vhcurveto'),
	(31,		'hvcurveto'),
	((12, 0),	'ignore'),	# dotsection. Yes, there a few very early OTF/CFF
							# fonts with this deprecated operator. Just ignore it.
	((12, 3),	'and'),
	((12, 4),	'or'),
	((12, 5),	'not'),
	((12, 8),	'store'),
	((12, 9),	'abs'),
	((12, 10),	'add'),
	((12, 11),	'sub'),
	((12, 12),	'div'),
	((12, 13),	'load'),
	((12, 14),	'neg'),
	((12, 15),	'eq'),
	((12, 18),	'drop'),
	((12, 20),	'put'),
	((12, 21),	'get'),
	((12, 22),	'ifelse'),
	((12, 23),	'random'),
	((12, 24),	'mul'),
	((12, 26),	'sqrt'),
	((12, 27),	'dup'),
	((12, 28),	'exch'),
	((12, 29),	'index'),
	((12, 30),	'roll'),
	((12, 34),	'hflex'),
	((12, 35),	'flex'),
	((12, 36),	'hflex1'),
	((12, 37),	'flex1'),
]

def getIntEncoder(format):
	if format == "cff":
		fourByteOp = bytechr(29)
	elif format == "t1":
		fourByteOp = bytechr(255)
	else:
		assert format == "t2"
		fourByteOp = None

	def encodeInt(value, fourByteOp=fourByteOp, bytechr=bytechr,
			pack=struct.pack, unpack=struct.unpack):
		if -107 <= value <= 107:
			code = bytechr(value + 139)
		elif 108 <= value <= 1131:
			value = value - 108
			code = bytechr((value >> 8) + 247) + bytechr(value & 0xFF)
		elif -1131 <= value <= -108:
			value = -value - 108
			code = bytechr((value >> 8) + 251) + bytechr(value & 0xFF)
		elif fourByteOp is None:
			# T2 only supports 2 byte ints
			if -32768 <= value <= 32767:
				code = bytechr(28) + pack(">h", value)
			else:
				# Backwards compatible hack: due to a previous bug in FontTools,
				# 16.16 fixed numbers were written out as 4-byte ints. When
				# these numbers were small, they were wrongly written back as
				# small ints instead of 4-byte ints, breaking round-tripping.
				# This here workaround doesn't do it any better, since we can't
				# distinguish anymore between small ints that were supposed to
				# be small fixed numbers and small ints that were just small
				# ints. Hence the warning.
				import sys
				sys.stderr.write("Warning: 4-byte T2 number got passed to the "
					"IntType handler. This should happen only when reading in "
					"old XML files.\n")
				code = bytechr(255) + pack(">l", value)
		else:
			code = fourByteOp + pack(">l", value)
		return code

	return encodeInt


encodeIntCFF = getIntEncoder("cff")
encodeIntT1 = getIntEncoder("t1")
encodeIntT2 = getIntEncoder("t2")

def encodeFixed(f, pack=struct.pack):
	"""For T2 only"""
	value = otRound(f * 65536)  # convert the float to fixed point
	if value & 0xFFFF == 0:  # check if the fractional part is zero
		return encodeIntT2(value >> 16)  # encode only the integer part
	else:
		return b"\xff" + pack(">l", value)  # encode the entire fixed point value

def encodeFloat(f):
	# For CFF only, used in cffLib
	s = str(f).upper()
	if s[:2] == "0.":
		s = s[1:]
	elif s[:3] == "-0.":
		s = "-" + s[2:]
	nibbles = []
	while s:
		c = s[0]
		s = s[1:]
		if c == "E" and s[:1] == "-":
			s = s[1:]
			c = "E-"
		nibbles.append(realNibblesDict[c])
	nibbles.append(0xf)
	if len(nibbles) % 2:
		nibbles.append(0xf)
	d = bytechr(30)
	for i in range(0, len(nibbles), 2):
		d = d + bytechr(nibbles[i] << 4 | nibbles[i+1])
	return d


class CharStringCompileError(Exception): pass


class SimpleT2Decompiler(object):

	def __init__(self, localSubrs, globalSubrs, private=None):
		self.localSubrs = localSubrs
		self.localBias = calcSubrBias(localSubrs)
		self.globalSubrs = globalSubrs
		self.globalBias = calcSubrBias(globalSubrs)
		self.private = private
		self.reset()

	def reset(self):
		self.callingStack = []
		self.operandStack = []
		self.hintCount = 0
		self.hintMaskBytes = 0
		self.numRegions = 0

	def check_program(self, program):
		if not hasattr(self, 'private') or self.private is None:
			# Type 1 charstrings don't have self.private.
			# Type2 CFF charstrings may have self.private == None.
			# In both cases, they are not CFF2 charstrings
			isCFF2 = False
		else:
			isCFF2 = self.private._isCFF2
		if isCFF2:
			if program:
				assert program[-1] not in ("seac",), "illegal CharString Terminator"
		else:
			assert program, "illegal CharString: decompiled to empty program"
			assert program[-1] in ("endchar", "return", "callsubr", "callgsubr",
					"seac"), "illegal CharString"

	def execute(self, charString):
		self.callingStack.append(charString)
		needsDecompilation = charString.needsDecompilation()
		if needsDecompilation:
			program = []
			pushToProgram = program.append
		else:
			pushToProgram = lambda x: None
		pushToStack = self.operandStack.append
		index = 0
		while True:
			token, isOperator, index = charString.getToken(index)
			if token is None:
				break  # we're done!
			pushToProgram(token)
			if isOperator:
				handlerName = "op_" + token
				handler = getattr(self, handlerName, None)
				if handler is not None:
					rv = handler(index)
					if rv:
						hintMaskBytes, index = rv
						pushToProgram(hintMaskBytes)
				else:
					self.popall()
			else:
				pushToStack(token)
		if needsDecompilation:
			self.check_program(program)
			charString.setProgram(program)
		del self.callingStack[-1]

	def pop(self):
		value = self.operandStack[-1]
		del self.operandStack[-1]
		return value

	def popall(self):
		stack = self.operandStack[:]
		self.operandStack[:] = []
		return stack

	def push(self, value):
		self.operandStack.append(value)

	def op_return(self, index):
		if self.operandStack:
			pass

	def op_endchar(self, index):
		pass

	def op_ignore(self, index):
		pass

	def op_callsubr(self, index):
		subrIndex = self.pop()
		subr = self.localSubrs[subrIndex+self.localBias]
		self.execute(subr)

	def op_callgsubr(self, index):
		subrIndex = self.pop()
		subr = self.globalSubrs[subrIndex+self.globalBias]
		self.execute(subr)

	def op_hstem(self, index):
		self.countHints()
	def op_vstem(self, index):
		self.countHints()
	def op_hstemhm(self, index):
		self.countHints()
	def op_vstemhm(self, index):
		self.countHints()

	def op_hintmask(self, index):
		if not self.hintMaskBytes:
			self.countHints()
			self.hintMaskBytes = (self.hintCount + 7) // 8
		hintMaskBytes, index = self.callingStack[-1].getBytes(index, self.hintMaskBytes)
		return hintMaskBytes, index

	op_cntrmask = op_hintmask

	def countHints(self):
		args = self.popall()
		self.hintCount = self.hintCount + len(args) // 2

	# misc
	def op_and(self, index):
		raise NotImplementedError
	def op_or(self, index):
		raise NotImplementedError
	def op_not(self, index):
		raise NotImplementedError
	def op_store(self, index):
		raise NotImplementedError
	def op_abs(self, index):
		raise NotImplementedError
	def op_add(self, index):
		raise NotImplementedError
	def op_sub(self, index):
		raise NotImplementedError
	def op_div(self, index):
		raise NotImplementedError
	def op_load(self, index):
		raise NotImplementedError
	def op_neg(self, index):
		raise NotImplementedError
	def op_eq(self, index):
		raise NotImplementedError
	def op_drop(self, index):
		raise NotImplementedError
	def op_put(self, index):
		raise NotImplementedError
	def op_get(self, index):
		raise NotImplementedError
	def op_ifelse(self, index):
		raise NotImplementedError
	def op_random(self, index):
		raise NotImplementedError
	def op_mul(self, index):
		raise NotImplementedError
	def op_sqrt(self, index):
		raise NotImplementedError
	def op_dup(self, index):
		raise NotImplementedError
	def op_exch(self, index):
		raise NotImplementedError
	def op_index(self, index):
		raise NotImplementedError
	def op_roll(self, index):
		raise NotImplementedError

	# TODO(behdad): move to T2OutlineExtractor and add a 'setVariation'
	# method that takes VarStoreData and a location
	def op_blend(self, index):
		if self.numRegions == 0:
			self.numRegions = self.private.getNumRegions()
		numBlends = self.pop()
		numOps = numBlends * (self.numRegions + 1)
		blendArgs = self.operandStack[-numOps:]
		del self.operandStack[:-(numOps-numBlends)] # Leave the default operands on the stack.

	def op_vsindex(self, index):
		vi = self.pop()
		self.numRegions = self.private.getNumRegions(vi)


t1Operators = [
#	opcode		name
	(1,		'hstem'),
	(3,		'vstem'),
	(4,		'vmoveto'),
	(5,		'rlineto'),
	(6,		'hlineto'),
	(7,		'vlineto'),
	(8,		'rrcurveto'),
	(9,		'closepath'),
	(10,		'callsubr'),
	(11,		'return'),
	(13,		'hsbw'),
	(14,		'endchar'),
	(21,		'rmoveto'),
	(22,		'hmoveto'),
	(30,		'vhcurveto'),
	(31,		'hvcurveto'),
	((12, 0),	'dotsection'),
	((12, 1),	'vstem3'),
	((12, 2),	'hstem3'),
	((12, 6),	'seac'),
	((12, 7),	'sbw'),
	((12, 12),	'div'),
	((12, 16),	'callothersubr'),
	((12, 17),	'pop'),
	((12, 33),	'setcurrentpoint'),
]


class T2WidthExtractor(SimpleT2Decompiler):

	def __init__(self, localSubrs, globalSubrs, nominalWidthX, defaultWidthX):
		SimpleT2Decompiler.__init__(self, localSubrs, globalSubrs)
		self.nominalWidthX = nominalWidthX
		self.defaultWidthX = defaultWidthX

	def reset(self):
		SimpleT2Decompiler.reset(self)
		self.gotWidth = 0
		self.width = 0

	def popallWidth(self, evenOdd=0):
		args = self.popall()
		if not self.gotWidth:
			if evenOdd ^ (len(args) % 2):
				self.width = self.nominalWidthX + args[0]
				args = args[1:]
			else:
				self.width = self.defaultWidthX
			self.gotWidth = 1
		return args

	def countHints(self):
		args = self.popallWidth()
		self.hintCount = self.hintCount + len(args) // 2

	def op_rmoveto(self, index):
		self.popallWidth()

	def op_hmoveto(self, index):
		self.popallWidth(1)

	def op_vmoveto(self, index):
		self.popallWidth(1)

	def op_endchar(self, index):
		self.popallWidth()


class T2OutlineExtractor(T2WidthExtractor):

	def __init__(self, pen, localSubrs, globalSubrs, nominalWidthX, defaultWidthX):
		T2WidthExtractor.__init__(
			self, localSubrs, globalSubrs, nominalWidthX, defaultWidthX)
		self.pen = pen

	def reset(self):
		T2WidthExtractor.reset(self)
		self.currentPoint = (0, 0)
		self.sawMoveTo = 0

	def _nextPoint(self, point):
		x, y = self.currentPoint
		point = x + point[0], y + point[1]
		self.currentPoint = point
		return point

	def rMoveTo(self, point):
		self.pen.moveTo(self._nextPoint(point))
		self.sawMoveTo = 1

	def rLineTo(self, point):
		if not self.sawMoveTo:
			self.rMoveTo((0, 0))
		self.pen.lineTo(self._nextPoint(point))

	def rCurveTo(self, pt1, pt2, pt3):
		if not self.sawMoveTo:
			self.rMoveTo((0, 0))
		nextPoint = self._nextPoint
		self.pen.curveTo(nextPoint(pt1), nextPoint(pt2), nextPoint(pt3))

	def closePath(self):
		if self.sawMoveTo:
			self.pen.closePath()
		self.sawMoveTo = 0

	def endPath(self):
		# In T2 there are no open paths, so always do a closePath when
		# finishing a sub path.
		self.closePath()

	#
	# hint operators
	#
	#def op_hstem(self, index):
	#	self.countHints()
	#def op_vstem(self, index):
	#	self.countHints()
	#def op_hstemhm(self, index):
	#	self.countHints()
	#def op_vstemhm(self, index):
	#	self.countHints()
	#def op_hintmask(self, index):
	#	self.countHints()
	#def op_cntrmask(self, index):
	#	self.countHints()

	#
	# path constructors, moveto
	#
	def op_rmoveto(self, index):
		self.endPath()
		self.rMoveTo(self.popallWidth())
	def op_hmoveto(self, index):
		self.endPath()
		self.rMoveTo((self.popallWidth(1)[0], 0))
	def op_vmoveto(self, index):
		self.endPath()
		self.rMoveTo((0, self.popallWidth(1)[0]))
	def op_endchar(self, index):
		self.endPath()
		args = self.popallWidth()
		if args:
			from fontTools.encodings.StandardEncoding import StandardEncoding
			# endchar can do seac accent bulding; The T2 spec says it's deprecated,
			# but recent software that shall remain nameless does output it.
			adx, ady, bchar, achar = args
			baseGlyph = StandardEncoding[bchar]
			self.pen.addComponent(baseGlyph, (1, 0, 0, 1, 0, 0))
			accentGlyph = StandardEncoding[achar]
			self.pen.addComponent(accentGlyph, (1, 0, 0, 1, adx, ady))

	#
	# path constructors, lines
	#
	def op_rlineto(self, index):
		args = self.popall()
		for i in range(0, len(args), 2):
			point = args[i:i+2]
			self.rLineTo(point)

	def op_hlineto(self, index):
		self.alternatingLineto(1)
	def op_vlineto(self, index):
		self.alternatingLineto(0)

	#
	# path constructors, curves
	#
	def op_rrcurveto(self, index):
		"""{dxa dya dxb dyb dxc dyc}+ rrcurveto"""
		args = self.popall()
		for i in range(0, len(args), 6):
			dxa, dya, dxb, dyb, dxc, dyc, = args[i:i+6]
			self.rCurveTo((dxa, dya), (dxb, dyb), (dxc, dyc))

	def op_rcurveline(self, index):
		"""{dxa dya dxb dyb dxc dyc}+ dxd dyd rcurveline"""
		args = self.popall()
		for i in range(0, len(args)-2, 6):
			dxb, dyb, dxc, dyc, dxd, dyd = args[i:i+6]
			self.rCurveTo((dxb, dyb), (dxc, dyc), (dxd, dyd))
		self.rLineTo(args[-2:])

	def op_rlinecurve(self, index):
		"""{dxa dya}+ dxb dyb dxc dyc dxd dyd rlinecurve"""
		args = self.popall()
		lineArgs = args[:-6]
		for i in range(0, len(lineArgs), 2):
			self.rLineTo(lineArgs[i:i+2])
		dxb, dyb, dxc, dyc, dxd, dyd = args[-6:]
		self.rCurveTo((dxb, dyb), (dxc, dyc), (dxd, dyd))

	def op_vvcurveto(self, index):
		"dx1? {dya dxb dyb dyc}+ vvcurveto"
		args = self.popall()
		if len(args) % 2:
			dx1 = args[0]
			args = args[1:]
		else:
			dx1 = 0
		for i in range(0, len(args), 4):
			dya, dxb, dyb, dyc = args[i:i+4]
			self.rCurveTo((dx1, dya), (dxb, dyb), (0, dyc))
			dx1 = 0

	def op_hhcurveto(self, index):
		"""dy1? {dxa dxb dyb dxc}+ hhcurveto"""
		args = self.popall()
		if len(args) % 2:
			dy1 = args[0]
			args = args[1:]
		else:
			dy1 = 0
		for i in range(0, len(args), 4):
			dxa, dxb, dyb, dxc = args[i:i+4]
			self.rCurveTo((dxa, dy1), (dxb, dyb), (dxc, 0))
			dy1 = 0

	def op_vhcurveto(self, index):
		"""dy1 dx2 dy2 dx3 {dxa dxb dyb dyc dyd dxe dye dxf}* dyf? vhcurveto (30)
		{dya dxb dyb dxc dxd dxe dye dyf}+ dxf? vhcurveto
		"""
		args = self.popall()
		while args:
			args = self.vcurveto(args)
			if args:
				args = self.hcurveto(args)

	def op_hvcurveto(self, index):
		"""dx1 dx2 dy2 dy3 {dya dxb dyb dxc dxd dxe dye dyf}* dxf?
		{dxa dxb dyb dyc dyd dxe dye dxf}+ dyf?
		"""
		args = self.popall()
		while args:
			args = self.hcurveto(args)
			if args:
				args = self.vcurveto(args)

	#
	# path constructors, flex
	#
	def op_hflex(self, index):
		dx1, dx2, dy2, dx3, dx4, dx5, dx6 = self.popall()
		dy1 = dy3 = dy4 = dy6 = 0
		dy5 = -dy2
		self.rCurveTo((dx1, dy1), (dx2, dy2), (dx3, dy3))
		self.rCurveTo((dx4, dy4), (dx5, dy5), (dx6, dy6))
	def op_flex(self, index):
		dx1, dy1, dx2, dy2, dx3, dy3, dx4, dy4, dx5, dy5, dx6, dy6, fd = self.popall()
		self.rCurveTo((dx1, dy1), (dx2, dy2), (dx3, dy3))
		self.rCurveTo((dx4, dy4), (dx5, dy5), (dx6, dy6))
	def op_hflex1(self, index):
		dx1, dy1, dx2, dy2, dx3, dx4, dx5, dy5, dx6 = self.popall()
		dy3 = dy4 = 0
		dy6 = -(dy1 + dy2 + dy3 + dy4 + dy5)

		self.rCurveTo((dx1, dy1), (dx2, dy2), (dx3, dy3))
		self.rCurveTo((dx4, dy4), (dx5, dy5), (dx6, dy6))
	def op_flex1(self, index):
		dx1, dy1, dx2, dy2, dx3, dy3, dx4, dy4, dx5, dy5, d6 = self.popall()
		dx = dx1 + dx2 + dx3 + dx4 + dx5
		dy = dy1 + dy2 + dy3 + dy4 + dy5
		if abs(dx) > abs(dy):
			dx6 = d6
			dy6 = -dy
		else:
			dx6 = -dx
			dy6 = d6
		self.rCurveTo((dx1, dy1), (dx2, dy2), (dx3, dy3))
		self.rCurveTo((dx4, dy4), (dx5, dy5), (dx6, dy6))

	#
	# MultipleMaster. Well...
	#
	def op_blend(self, index):
		self.popall()

	# misc
	def op_and(self, index):
		raise NotImplementedError
	def op_or(self, index):
		raise NotImplementedError
	def op_not(self, index):
		raise NotImplementedError
	def op_store(self, index):
		raise NotImplementedError
	def op_abs(self, index):
		raise NotImplementedError
	def op_add(self, index):
		raise NotImplementedError
	def op_sub(self, index):
		raise NotImplementedError
	def op_div(self, index):
		num2 = self.pop()
		num1 = self.pop()
		d1 = num1//num2
		d2 = num1/num2
		if d1 == d2:
			self.push(d1)
		else:
			self.push(d2)
	def op_load(self, index):
		raise NotImplementedError
	def op_neg(self, index):
		raise NotImplementedError
	def op_eq(self, index):
		raise NotImplementedError
	def op_drop(self, index):
		raise NotImplementedError
	def op_put(self, index):
		raise NotImplementedError
	def op_get(self, index):
		raise NotImplementedError
	def op_ifelse(self, index):
		raise NotImplementedError
	def op_random(self, index):
		raise NotImplementedError
	def op_mul(self, index):
		raise NotImplementedError
	def op_sqrt(self, index):
		raise NotImplementedError
	def op_dup(self, index):
		raise NotImplementedError
	def op_exch(self, index):
		raise NotImplementedError
	def op_index(self, index):
		raise NotImplementedError
	def op_roll(self, index):
		raise NotImplementedError

	#
	# miscellaneous helpers
	#
	def alternatingLineto(self, isHorizontal):
		args = self.popall()
		for arg in args:
			if isHorizontal:
				point = (arg, 0)
			else:
				point = (0, arg)
			self.rLineTo(point)
			isHorizontal = not isHorizontal

	def vcurveto(self, args):
		dya, dxb, dyb, dxc = args[:4]
		args = args[4:]
		if len(args) == 1:
			dyc = args[0]
			args = []
		else:
			dyc = 0
		self.rCurveTo((0, dya), (dxb, dyb), (dxc, dyc))
		return args

	def hcurveto(self, args):
		dxa, dxb, dyb, dyc = args[:4]
		args = args[4:]
		if len(args) == 1:
			dxc = args[0]
			args = []
		else:
			dxc = 0
		self.rCurveTo((dxa, 0), (dxb, dyb), (dxc, dyc))
		return args

class T1OutlineExtractor(T2OutlineExtractor):

	def __init__(self, pen, subrs):
		self.pen = pen
		self.subrs = subrs
		self.reset()

	def reset(self):
		self.flexing = 0
		self.width = 0
		self.sbx = 0
		T2OutlineExtractor.reset(self)

	def endPath(self):
		if self.sawMoveTo:
			self.pen.endPath()
		self.sawMoveTo = 0

	def popallWidth(self, evenOdd=0):
		return self.popall()

	def exch(self):
		stack = self.operandStack
		stack[-1], stack[-2] = stack[-2], stack[-1]

	#
	# path constructors
	#
	def op_rmoveto(self, index):
		if self.flexing:
			return
		self.endPath()
		self.rMoveTo(self.popall())
	def op_hmoveto(self, index):
		if self.flexing:
			# We must add a parameter to the stack if we are flexing
			self.push(0)
			return
		self.endPath()
		self.rMoveTo((self.popall()[0], 0))
	def op_vmoveto(self, index):
		if self.flexing:
			# We must add a parameter to the stack if we are flexing
			self.push(0)
			self.exch()
			return
		self.endPath()
		self.rMoveTo((0, self.popall()[0]))
	def op_closepath(self, index):
		self.closePath()
	def op_setcurrentpoint(self, index):
		args = self.popall()
		x, y = args
		self.currentPoint = x, y

	def op_endchar(self, index):
		self.endPath()

	def op_hsbw(self, index):
		sbx, wx = self.popall()
		self.width = wx
		self.sbx = sbx
		self.currentPoint = sbx, self.currentPoint[1]
	def op_sbw(self, index):
		self.popall()  # XXX

	#
	def op_callsubr(self, index):
		subrIndex = self.pop()
		subr = self.subrs[subrIndex]
		self.execute(subr)
	def op_callothersubr(self, index):
		subrIndex = self.pop()
		nArgs = self.pop()
		#print nArgs, subrIndex, "callothersubr"
		if subrIndex == 0 and nArgs == 3:
			self.doFlex()
			self.flexing = 0
		elif subrIndex == 1 and nArgs == 0:
			self.flexing = 1
		# ignore...
	def op_pop(self, index):
		pass  # ignore...

	def doFlex(self):
		finaly = self.pop()
		finalx = self.pop()
		self.pop()	# flex height is unused

		p3y = self.pop()
		p3x = self.pop()
		bcp4y = self.pop()
		bcp4x = self.pop()
		bcp3y = self.pop()
		bcp3x = self.pop()
		p2y = self.pop()
		p2x = self.pop()
		bcp2y = self.pop()
		bcp2x = self.pop()
		bcp1y = self.pop()
		bcp1x = self.pop()
		rpy = self.pop()
		rpx = self.pop()

		# call rrcurveto
		self.push(bcp1x+rpx)
		self.push(bcp1y+rpy)
		self.push(bcp2x)
		self.push(bcp2y)
		self.push(p2x)
		self.push(p2y)
		self.op_rrcurveto(None)

		# call rrcurveto
		self.push(bcp3x)
		self.push(bcp3y)
		self.push(bcp4x)
		self.push(bcp4y)
		self.push(p3x)
		self.push(p3y)
		self.op_rrcurveto(None)

		# Push back final coords so subr 0 can find them
		self.push(finalx)
		self.push(finaly)

	def op_dotsection(self, index):
		self.popall()  # XXX
	def op_hstem3(self, index):
		self.popall()  # XXX
	def op_seac(self, index):
		"asb adx ady bchar achar seac"
		from fontTools.encodings.StandardEncoding import StandardEncoding
		asb, adx, ady, bchar, achar = self.popall()
		baseGlyph = StandardEncoding[bchar]
		self.pen.addComponent(baseGlyph, (1, 0, 0, 1, 0, 0))
		accentGlyph = StandardEncoding[achar]
		adx = adx + self.sbx - asb  # seac weirdness
		self.pen.addComponent(accentGlyph, (1, 0, 0, 1, adx, ady))
	def op_vstem3(self, index):
		self.popall()  # XXX

class T2CharString(object):

	operandEncoding = t2OperandEncoding
	operators, opcodes = buildOperatorDict(t2Operators)
	decompilerClass = SimpleT2Decompiler
	outlineExtractor = T2OutlineExtractor
	isCFF2 = False

	def __init__(self, bytecode=None, program=None, private=None, globalSubrs=None):
		if program is None:
			program = []
		self.bytecode = bytecode
		self.program = program
		self.private = private
		self.globalSubrs = globalSubrs if globalSubrs is not None else []

	def __repr__(self):
		if self.bytecode is None:
			return "<%s (source) at %x>" % (self.__class__.__name__, id(self))
		else:
			return "<%s (bytecode) at %x>" % (self.__class__.__name__, id(self))

	def getIntEncoder(self):
		return encodeIntT2

	def getFixedEncoder(self):
		return encodeFixed

	def decompile(self):
		if not self.needsDecompilation():
			return
		subrs = getattr(self.private, "Subrs", [])
		decompiler = self.decompilerClass(subrs, self.globalSubrs, self.private)
		decompiler.execute(self)

	def draw(self, pen):
		subrs = getattr(self.private, "Subrs", [])
		extractor = self.outlineExtractor(pen, subrs, self.globalSubrs,
				self.private.nominalWidthX, self.private.defaultWidthX)
		extractor.execute(self)
		self.width = extractor.width

	def calcBounds(self, glyphSet):
		boundsPen = BoundsPen(glyphSet)
		self.draw(boundsPen)
		return boundsPen.bounds

	def check_program(self, program, isCFF2=False):
		if isCFF2:
			if self.program:
				assert self.program[-1] not in ("seac",), "illegal CFF2 CharString Termination"
		else:
			assert self.program, "illegal CharString: decompiled to empty program"
			assert self.program[-1] in ("endchar", "return", "callsubr", "callgsubr", "seac"), ("illegal CharString ending: %s" % self.program[-1])

	def compile(self, isCFF2=False):
		if self.bytecode is not None:
			return
		opcodes = self.opcodes
		program = self.program
		self.check_program(program, isCFF2=isCFF2)
		bytecode = []
		encodeInt = self.getIntEncoder()
		encodeFixed = self.getFixedEncoder()
		i = 0
		end = len(program)
		while i < end:
			token = program[i]
			i = i + 1
			if isinstance(token, basestring):
				try:
					bytecode.extend(bytechr(b) for b in opcodes[token])
				except KeyError:
					raise CharStringCompileError("illegal operator: %s" % token)
				if token in ('hintmask', 'cntrmask'):
					bytecode.append(program[i])  # hint mask
					i = i + 1
			elif isinstance(token, int):
				bytecode.append(encodeInt(token))
			elif isinstance(token, float):
				bytecode.append(encodeFixed(token))
			else:
				assert 0, "unsupported type: %s" % type(token)
		try:
			bytecode = bytesjoin(bytecode)
		except TypeError:
			log.error(bytecode)
			raise
		self.setBytecode(bytecode)

		if isCFF2:
			# If present, remove return and endchar operators.
			if self.bytecode and (byteord(self.bytecode[-1]) in (11, 14)):
				self.bytecode = self.bytecode[:-1]

	def needsDecompilation(self):
		return self.bytecode is not None

	def setProgram(self, program):
		self.program = program
		self.bytecode = None

	def setBytecode(self, bytecode):
		self.bytecode = bytecode
		self.program = None

	def getToken(self, index,
			len=len, byteord=byteord, basestring=basestring,
			isinstance=isinstance):
		if self.bytecode is not None:
			if index >= len(self.bytecode):
				return None, 0, 0
			b0 = byteord(self.bytecode[index])
			index = index + 1
			handler = self.operandEncoding[b0]
			token, index = handler(self, b0, self.bytecode, index)
		else:
			if index >= len(self.program):
				return None, 0, 0
			token = self.program[index]
			index = index + 1
		isOperator = isinstance(token, basestring)
		return token, isOperator, index

	def getBytes(self, index, nBytes):
		if self.bytecode is not None:
			newIndex = index + nBytes
			bytes = self.bytecode[index:newIndex]
			index = newIndex
		else:
			bytes = self.program[index]
			index = index + 1
		assert len(bytes) == nBytes
		return bytes, index

	def handle_operator(self, operator):
		return operator

	def toXML(self, xmlWriter):
		from fontTools.misc.textTools import num2binary
		if self.bytecode is not None:
			xmlWriter.dumphex(self.bytecode)
		else:
			index = 0
			args = []
			while True:
				token, isOperator, index = self.getToken(index)
				if token is None:
					break
				if isOperator:
					args = [str(arg) for arg in args]
					if token in ('hintmask', 'cntrmask'):
						hintMask, isOperator, index = self.getToken(index)
						bits = []
						for byte in hintMask:
							bits.append(num2binary(byteord(byte), 8))
						hintMask = strjoin(bits)
						line = ' '.join(args + [token, hintMask])
					else:
						line = ' '.join(args + [token])
					xmlWriter.write(line)
					xmlWriter.newline()
					args = []
				else:
					args.append(token)
			if args:
				if self.isCFF2:
					# CFF2Subr's can have numeric arguments on the stack after the last operator.
					args = [str(arg) for arg in args]
					line = ' '.join(args)
					xmlWriter.write(line)
				else:
					assert 0, "T2Charstring or Subr has items on the stack after last operator."

	def fromXML(self, name, attrs, content):
		from fontTools.misc.textTools import binary2num, readHex
		if attrs.get("raw"):
			self.setBytecode(readHex(content))
			return
		content = strjoin(content)
		content = content.split()
		program = []
		end = len(content)
		i = 0
		while i < end:
			token = content[i]
			i = i + 1
			try:
				token = int(token)
			except ValueError:
				try:
					token = float(token)
				except ValueError:
					program.append(token)
					if token in ('hintmask', 'cntrmask'):
						mask = content[i]
						maskBytes = b""
						for j in range(0, len(mask), 8):
							maskBytes = maskBytes + bytechr(binary2num(mask[j:j+8]))
						program.append(maskBytes)
						i = i + 1
				else:
					program.append(token)
			else:
				program.append(token)
		self.setProgram(program)

class CFF2Subr(T2CharString):
	isCFF2 = True

	def draw(self, pen):
		subrs = getattr(self.private, "Subrs", [])
<<<<<<< HEAD
		extractor = self.outlineExtractor(pen, subrs, self.globalSubrs, 0, 0)
=======
		extractor = self.outlineExtractor(pen, subrs, self.globalSubrs,
				0, 0)
>>>>>>> 889d6830
		extractor.execute(self)
		self.width = 0

class T1CharString(T2CharString):

	operandEncoding = t1OperandEncoding
	operators, opcodes = buildOperatorDict(t1Operators)

	def __init__(self, bytecode=None, program=None, subrs=None):
		if program is None:
			program = []
		self.bytecode = bytecode
		self.program = program
		self.subrs = subrs

	def getIntEncoder(self):
		return encodeIntT1

	def getFixedEncoder(self):
		def encodeFixed(value):
			raise TypeError("Type 1 charstrings don't support floating point operands")

	def decompile(self):
		if self.bytecode is None:
			return
		program = []
		index = 0
		while True:
			token, isOperator, index = self.getToken(index)
			if token is None:
				break
			program.append(token)
		self.setProgram(program)

	def draw(self, pen):
		extractor = T1OutlineExtractor(pen, self.subrs)
		extractor.execute(self)
		self.width = extractor.width

class DictDecompiler(object):

	operandEncoding = cffDictOperandEncoding

	def __init__(self, strings, parent=None):
		self.stack = []
		self.strings = strings
		self.dict = {}
		self.parent = parent

	def getDict(self):
		assert len(self.stack) == 0, "non-empty stack"
		return self.dict

	def decompile(self, data):
		index = 0
		lenData = len(data)
		push = self.stack.append
		while index < lenData:
			b0 = byteord(data[index])
			index = index + 1
			handler = self.operandEncoding[b0]
			value, index = handler(self, b0, data, index)
			if value is not None:
				push(value)
	def pop(self):
		value = self.stack[-1]
		del self.stack[-1]
		return value

	def popall(self):
		args = self.stack[:]
		del self.stack[:]
		return args

	def handle_operator(self, operator):
		operator, argType = operator
		if isinstance(argType, tuple):
			value = ()
			for i in range(len(argType)-1, -1, -1):
				arg = argType[i]
				arghandler = getattr(self, "arg_" + arg)
				value = (arghandler(operator),) + value
		else:
			arghandler = getattr(self, "arg_" + argType)
			value = arghandler(operator)
		if operator == "blend":
			self.stack.extend(value)
		else:
			self.dict[operator] = value

	def arg_number(self, name):
		if isinstance(self.stack[0], list):
			out = self.arg_blend_number(self.stack)
		else:
			out = self.pop()
		return out

	def arg_blend_number(self, name):
		out = []
		blendArgs = self.pop()
		numMasters = len(blendArgs)
		out.append(blendArgs)
		out.append("blend")
		dummy = self.popall()
		return blendArgs

	def arg_SID(self, name):
		return self.strings[self.pop()]
	def arg_array(self, name):
		return self.popall()
	def arg_blendList(self, name):
		"""
		There may be non-blend args at the top of the stack. We first calculate
		where the blend args start in the stack. These are the last
		numMasters*numBlends) +1 args.
		The blend args starts with numMasters relative coordinate values, the  BlueValues in the list from the default master font. This is followed by
		numBlends list of values. Each of  value in one of these lists is the
		Variable Font delta for the matching region.

		We re-arrange this to be a list of numMaster entries. Each entry starts with the corresponding default font relative value, and is followed by
		the delta values. We then convert the default values, the first item in each entry, to an absolute value.
		"""
		vsindex = self.dict.get('vsindex', 0)
		numMasters = self.parent.getNumRegions(vsindex) + 1 # only a PrivateDict has blended ops.
		numBlends = self.pop()
		args = self.popall()
		numArgs = len(args)
		# The spec says that there should be no non-blended Blue Values,.
		assert(numArgs == numMasters * numBlends)
		value = [None]*numBlends
		numDeltas = numMasters-1
		i = 0
		prevVal = 0
		while i < numBlends:
			newVal = args[i] + prevVal
			prevVal = newVal
			masterOffset = numBlends + (i* numDeltas)
			blendList = [newVal] + args[masterOffset:masterOffset+numDeltas]
			value[i] = blendList
			i += 1
		return value

	def arg_delta(self, name):
		valueList = self.popall()
		out = []
		if valueList and isinstance(valueList[0], list):
			# arg_blendList() has already converted these to absolute values.
			out = valueList
		else:
			current = 0
			for v in valueList:
				current = current + v
				out.append(current)
		return out


def calcSubrBias(subrs):
	nSubrs = len(subrs)
	if nSubrs < 1240:
		bias = 107
	elif nSubrs < 33900:
		bias = 1131
	else:
		bias = 32768
	return bias<|MERGE_RESOLUTION|>--- conflicted
+++ resolved
@@ -1153,12 +1153,8 @@
 
 	def draw(self, pen):
 		subrs = getattr(self.private, "Subrs", [])
-<<<<<<< HEAD
-		extractor = self.outlineExtractor(pen, subrs, self.globalSubrs, 0, 0)
-=======
 		extractor = self.outlineExtractor(pen, subrs, self.globalSubrs,
 				0, 0)
->>>>>>> 889d6830
 		extractor.execute(self)
 		self.width = 0
 
