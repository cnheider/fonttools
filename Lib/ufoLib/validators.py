"""Various low level data validators."""

<<<<<<< HEAD
=======
from __future__ import absolute_import, unicode_literals
import os
>>>>>>> 1692d237
import calendar
from io import open

try:
    from collections.abc import Mapping  # python >= 3.3
except ImportError:
    from collections import Mapping

# -------
# Python 2 or 3
# -------
try:
    basestring
except NameError:
    basestring = str

# -------
# Generic
# -------

def isDictEnough(value):
    """
    Some objects will likely come in that aren't
    dicts but are dict-ish enough.
    """
    if isinstance(value, Mapping):
        return True
    for attr in ("keys", "values", "items"):
        if not hasattr(value, attr):
            return False
    return True

def genericTypeValidator(value, typ):
	"""
	Generic. (Added at version 2.)
	"""
	return isinstance(value, typ)

def genericIntListValidator(values, validValues):
	"""
	Generic. (Added at version 2.)
	"""
	if not isinstance(values, (list, tuple)):
		return False
	valuesSet = set(values)
	validValuesSet = set(validValues)
	if valuesSet - validValuesSet:
		return False
	for value in values:
		if not isinstance(value, int):
			return False
	return True

def genericNonNegativeIntValidator(value):
	"""
	Generic. (Added at version 3.)
	"""
	if not isinstance(value, int):
		return False
	if value < 0:
		return False
	return True

def genericNonNegativeNumberValidator(value):
	"""
	Generic. (Added at version 3.)
	"""
	if not isinstance(value, (int, float)):
		return False
	if value < 0:
		return False
	return True

def genericDictValidator(value, prototype):
	"""
	Generic. (Added at version 3.)
	"""
	# not a dict
	if not isinstance(value, Mapping):
		return False
	# missing required keys
	for key, (typ, required) in prototype.items():
		if not required:
			continue
		if key not in value:
			return False
	# unknown keys
	for key in value.keys():
		if key not in prototype:
			return False
	# incorrect types
	for key, v in value.items():
		prototypeType, required = prototype[key]
		if v is None and not required:
			continue
		if not isinstance(v, prototypeType):
			return False
	return True

# --------------
# fontinfo.plist
# --------------

# Data Validators

def fontInfoStyleMapStyleNameValidator(value):
	"""
	Version 2+.
	"""
	options = ["regular", "italic", "bold", "bold italic"]
	return value in options

def fontInfoOpenTypeGaspRangeRecordsValidator(value):
	"""
	Version 3+.
	"""
	if not isinstance(value, list):
		return False
	if len(value) == 0:
		return True
	validBehaviors = [0, 1, 2, 3]
	dictPrototype = dict(rangeMaxPPEM=(int, True), rangeGaspBehavior=(list, True))
	ppemOrder = []
	for rangeRecord in value:
		if not genericDictValidator(rangeRecord, dictPrototype):
			return False
		ppem = rangeRecord["rangeMaxPPEM"]
		behavior = rangeRecord["rangeGaspBehavior"]
		ppemValidity = genericNonNegativeIntValidator(ppem)
		if not ppemValidity:
			return False
		behaviorValidity = genericIntListValidator(behavior, validBehaviors)
		if not behaviorValidity:
			return False
		ppemOrder.append(ppem)
	if ppemOrder != sorted(ppemOrder):
		return False
	return True

def fontInfoOpenTypeHeadCreatedValidator(value):
	"""
	Version 2+.
	"""
	# format: 0000/00/00 00:00:00
	if not isinstance(value, basestring):
		return False
	# basic formatting
	if not len(value) == 19:
		return False
	if value.count(" ") != 1:
		return False
	date, time = value.split(" ")
	if date.count("/") != 2:
		return False
	if time.count(":") != 2:
		return False
	# date
	year, month, day = date.split("/")
	if len(year) != 4:
		return False
	if len(month) != 2:
		return False
	if len(day) != 2:
		return False
	try:
		year = int(year)
		month = int(month)
		day = int(day)
	except ValueError:
		return False
	if month < 1 or month > 12:
		return False
	monthMaxDay = calendar.monthrange(year, month)[1]
	if day < 1 or day > monthMaxDay:
		return False
	# time
	hour, minute, second = time.split(":")
	if len(hour) != 2:
		return False
	if len(minute) != 2:
		return False
	if len(second) != 2:
		return False
	try:
		hour = int(hour)
		minute = int(minute)
		second = int(second)
	except ValueError:
		return False
	if hour < 0 or hour > 23:
		return False
	if minute < 0 or minute > 59:
		return False
	if second < 0 or second > 59:
		return False
	# fallback
	return True

def fontInfoOpenTypeNameRecordsValidator(value):
	"""
	Version 3+.
	"""
	if not isinstance(value, list):
		return False
	dictPrototype = dict(nameID=(int, True), platformID=(int, True), encodingID=(int, True), languageID=(int, True), string=(basestring, True))
	for nameRecord in value:
		if not genericDictValidator(nameRecord, dictPrototype):
			return False
	return True

def fontInfoOpenTypeOS2WeightClassValidator(value):
	"""
	Version 2+.
	"""
	if not isinstance(value, int):
		return False
	if value < 0:
		return False
	return True

def fontInfoOpenTypeOS2WidthClassValidator(value):
	"""
	Version 2+.
	"""
	if not isinstance(value, int):
		return False
	if value < 1:
		return False
	if value > 9:
		return False
	return True

def fontInfoVersion2OpenTypeOS2PanoseValidator(values):
	"""
	Version 2.
	"""
	if not isinstance(values, (list, tuple)):
		return False
	if len(values) != 10:
		return False
	for value in values:
		if not isinstance(value, int):
			return False
	# XXX further validation?
	return True

def fontInfoVersion3OpenTypeOS2PanoseValidator(values):
	"""
	Version 3+.
	"""
	if not isinstance(values, (list, tuple)):
		return False
	if len(values) != 10:
		return False
	for value in values:
		if not isinstance(value, int):
			return False
		if value < 0:
			return False
	# XXX further validation?
	return True

def fontInfoOpenTypeOS2FamilyClassValidator(values):
	"""
	Version 2+.
	"""
	if not isinstance(values, (list, tuple)):
		return False
	if len(values) != 2:
		return False
	for value in values:
		if not isinstance(value, int):
			return False
	classID, subclassID = values
	if classID < 0 or classID > 14:
		return False
	if subclassID < 0 or subclassID > 15:
		return False
	return True

def fontInfoPostscriptBluesValidator(values):
	"""
	Version 2+.
	"""
	if not isinstance(values, (list, tuple)):
		return False
	if len(values) > 14:
		return False
	if len(values) % 2:
		return False
	for value in values:
		if not isinstance(value, (int, float)):
			return False
	return True

def fontInfoPostscriptOtherBluesValidator(values):
	"""
	Version 2+.
	"""
	if not isinstance(values, (list, tuple)):
		return False
	if len(values) > 10:
		return False
	if len(values) % 2:
		return False
	for value in values:
		if not isinstance(value, (int, float)):
			return False
	return True

def fontInfoPostscriptStemsValidator(values):
	"""
	Version 2+.
	"""
	if not isinstance(values, (list, tuple)):
		return False
	if len(values) > 12:
		return False
	for value in values:
		if not isinstance(value, (int, float)):
			return False
	return True

def fontInfoPostscriptWindowsCharacterSetValidator(value):
	"""
	Version 2+.
	"""
	validValues = list(range(1, 21))
	if value not in validValues:
		return False
	return True

def fontInfoWOFFMetadataUniqueIDValidator(value):
	"""
	Version 3+.
	"""
	dictPrototype = dict(id=(basestring, True))
	if not genericDictValidator(value, dictPrototype):
		return False
	return True

def fontInfoWOFFMetadataVendorValidator(value):
	"""
	Version 3+.
	"""
	dictPrototype = {"name" : (basestring, True), "url" : (basestring, False), "dir" : (basestring, False), "class" : (basestring, False)}
	if not genericDictValidator(value, dictPrototype):
		return False
	if "dir" in value and value.get("dir") not in ("ltr", "rtl"):
		return False
	return True

def fontInfoWOFFMetadataCreditsValidator(value):
	"""
	Version 3+.
	"""
	dictPrototype = dict(credits=(list, True))
	if not genericDictValidator(value, dictPrototype):
		return False
	if not len(value["credits"]):
		return False
	dictPrototype = {"name" : (basestring, True), "url" : (basestring, False), "role" : (basestring, False), "dir" : (basestring, False), "class" : (basestring, False)}
	for credit in value["credits"]:
		if not genericDictValidator(credit, dictPrototype):
			return False
		if "dir" in credit and credit.get("dir") not in ("ltr", "rtl"):
			return False
	return True

def fontInfoWOFFMetadataDescriptionValidator(value):
	"""
	Version 3+.
	"""
	dictPrototype = dict(url=(basestring, False), text=(list, True))
	if not genericDictValidator(value, dictPrototype):
		return False
	for text in value["text"]:
		if not fontInfoWOFFMetadataTextValue(text):
			return False
	return True

def fontInfoWOFFMetadataLicenseValidator(value):
	"""
	Version 3+.
	"""
	dictPrototype = dict(url=(basestring, False), text=(list, False), id=(basestring, False))
	if not genericDictValidator(value, dictPrototype):
		return False
	if "text" in value:
		for text in value["text"]:
			if not fontInfoWOFFMetadataTextValue(text):
				return False
	return True

def fontInfoWOFFMetadataTrademarkValidator(value):
	"""
	Version 3+.
	"""
	dictPrototype = dict(text=(list, True))
	if not genericDictValidator(value, dictPrototype):
		return False
	for text in value["text"]:
		if not fontInfoWOFFMetadataTextValue(text):
			return False
	return True

def fontInfoWOFFMetadataCopyrightValidator(value):
	"""
	Version 3+.
	"""
	dictPrototype = dict(text=(list, True))
	if not genericDictValidator(value, dictPrototype):
		return False
	for text in value["text"]:
		if not fontInfoWOFFMetadataTextValue(text):
			return False
	return True

def fontInfoWOFFMetadataLicenseeValidator(value):
	"""
	Version 3+.
	"""
	dictPrototype = {"name" : (basestring, True), "dir" : (basestring, False), "class" : (basestring, False)}
	if not genericDictValidator(value, dictPrototype):
		return False
	if "dir" in value and value.get("dir") not in ("ltr", "rtl"):
		return False
	return True

def fontInfoWOFFMetadataTextValue(value):
	"""
	Version 3+.
	"""
	dictPrototype = {"text" : (basestring, True), "language" : (basestring, False), "dir" : (basestring, False), "class" : (basestring, False)}
	if not genericDictValidator(value, dictPrototype):
		return False
	if "dir" in value and value.get("dir") not in ("ltr", "rtl"):
		return False
	return True

def fontInfoWOFFMetadataExtensionsValidator(value):
	"""
	Version 3+.
	"""
	if not isinstance(value, list):
		return False
	if not value:
		return False
	for extension in value:
		if not fontInfoWOFFMetadataExtensionValidator(extension):
			return False
	return True

def fontInfoWOFFMetadataExtensionValidator(value):
	"""
	Version 3+.
	"""
	dictPrototype = dict(names=(list, False), items=(list, True), id=(basestring, False))
	if not genericDictValidator(value, dictPrototype):
		return False
	if "names" in value:
		for name in value["names"]:
			if not fontInfoWOFFMetadataExtensionNameValidator(name):
				return False
	for item in value["items"]:
		if not fontInfoWOFFMetadataExtensionItemValidator(item):
			return False
	return True

def fontInfoWOFFMetadataExtensionItemValidator(value):
	"""
	Version 3+.
	"""
	dictPrototype = dict(id=(basestring, False), names=(list, True), values=(list, True))
	if not genericDictValidator(value, dictPrototype):
		return False
	for name in value["names"]:
		if not fontInfoWOFFMetadataExtensionNameValidator(name):
			return False
	for val in value["values"]:
		if not fontInfoWOFFMetadataExtensionValueValidator(val):
			return False
	return True

def fontInfoWOFFMetadataExtensionNameValidator(value):
	"""
	Version 3+.
	"""
	dictPrototype = {"text" : (basestring, True), "language" : (basestring, False), "dir" : (basestring, False), "class" : (basestring, False)}
	if not genericDictValidator(value, dictPrototype):
		return False
	if "dir" in value and value.get("dir") not in ("ltr", "rtl"):
		return False
	return True

def fontInfoWOFFMetadataExtensionValueValidator(value):
	"""
	Version 3+.
	"""
	dictPrototype = {"text" : (basestring, True), "language" : (basestring, False), "dir" : (basestring, False), "class" : (basestring, False)}
	if not genericDictValidator(value, dictPrototype):
		return False
	if "dir" in value and value.get("dir") not in ("ltr", "rtl"):
		return False
	return True

# ----------
# Guidelines
# ----------

def guidelinesValidator(value, identifiers=None):
	"""
	Version 3+.
	"""
	if not isinstance(value, list):
		return False
	if identifiers is None:
		identifiers = set()
	for guide in value:
		if not guidelineValidator(guide):
			return False
		identifier = guide.get("identifier")
		if identifier is not None:
			if identifier in identifiers:
				return False
			identifiers.add(identifier)
	return True

_guidelineDictPrototype = dict(
	x=((int, float), False), y=((int, float), False), angle=((int, float), False),
	name=(basestring, False), color=(basestring, False), identifier=(basestring, False)
)

def guidelineValidator(value):
	"""
	Version 3+.
	"""
	if not genericDictValidator(value, _guidelineDictPrototype):
		return False
	x = value.get("x")
	y = value.get("y")
	angle = value.get("angle")
	# x or y must be present
	if x is None and y is None:
		return False
	# if x or y are None, angle must not be present
	if x is None or y is None:
		if angle is not None:
			return False
	# if x and y are defined, angle must be defined
	if x is not None and y is not None and angle is None:
		return False
	# angle must be between 0 and 360
	if angle is not None:
		if angle < 0:
			return False
		if angle > 360:
			return False
	# identifier must be 1 or more characters
	identifier = value.get("identifier")
	if identifier is not None and not identifierValidator(identifier):
		return False
	# color must follow the proper format
	color = value.get("color")
	if color is not None and not colorValidator(color):
		return False
	return True

# -------
# Anchors
# -------

def anchorsValidator(value, identifiers=None):
	"""
	Version 3+.
	"""
	if not isinstance(value, list):
		return False
	if identifiers is None:
		identifiers = set()
	for anchor in value:
		if not anchorValidator(anchor):
			return False
		identifier = anchor.get("identifier")
		if identifier is not None:
			if identifier in identifiers:
				return False
			identifiers.add(identifier)
	return True

_anchorDictPrototype = dict(
	x=((int, float), False), y=((int, float), False),
	name=(basestring, False), color=(basestring, False),
	identifier=(basestring, False)
)

def anchorValidator(value):
	"""
	Version 3+.
	"""
	if not genericDictValidator(value, _anchorDictPrototype):
		return False
	x = value.get("x")
	y = value.get("y")
	# x and y must be present
	if x is None or y is None:
		return False
	# identifier must be 1 or more characters
	identifier = value.get("identifier")
	if identifier is not None and not identifierValidator(identifier):
		return False
	# color must follow the proper format
	color = value.get("color")
	if color is not None and not colorValidator(color):
		return False
	return True

# ----------
# Identifier
# ----------

def identifierValidator(value):
	"""
	Version 3+.

	>>> identifierValidator("a")
	True
	>>> identifierValidator("")
	False
	>>> identifierValidator("a" * 101)
	False
	"""
	validCharactersMin = 0x20
	validCharactersMax = 0x7E
	if not isinstance(value, basestring):
		return False
	if not value:
		return False
	if len(value) > 100:
		return False
	for c in value:
		c = ord(c)
		if c < validCharactersMin or c > validCharactersMax:
			return False
	return True

# -----
# Color
# -----

def colorValidator(value):
	"""
	Version 3+.

	>>> colorValidator("0,0,0,0")
	True
	>>> colorValidator(".5,.5,.5,.5")
	True
	>>> colorValidator("0.5,0.5,0.5,0.5")
	True
	>>> colorValidator("1,1,1,1")
	True

	>>> colorValidator("2,0,0,0")
	False
	>>> colorValidator("0,2,0,0")
	False
	>>> colorValidator("0,0,2,0")
	False
	>>> colorValidator("0,0,0,2")
	False

	>>> colorValidator("1r,1,1,1")
	False
	>>> colorValidator("1,1g,1,1")
	False
	>>> colorValidator("1,1,1b,1")
	False
	>>> colorValidator("1,1,1,1a")
	False

	>>> colorValidator("1 1 1 1")
	False
	>>> colorValidator("1 1,1,1")
	False
	>>> colorValidator("1,1 1,1")
	False
	>>> colorValidator("1,1,1 1")
	False

	>>> colorValidator("1, 1, 1, 1")
	True
	"""
	if not isinstance(value, basestring):
		return False
	parts = value.split(",")
	if len(parts) != 4:
		return False
	for part in parts:
		part = part.strip()
		converted = False
		try:
			part = int(part)
			converted = True
		except ValueError:
			pass
		if not converted:
			try:
				part = float(part)
				converted = True
			except ValueError:
				pass
		if not converted:
			return False
		if part < 0:
			return False
		if part > 1:
			return False
	return True

# -----
# image
# -----

pngSignature = b"\x89PNG\r\n\x1a\n"

_imageDictPrototype = dict(
	fileName=(basestring, True),
	xScale=((int, float), False), xyScale=((int, float), False),
	yxScale=((int, float), False), yScale=((int, float), False),
	xOffset=((int, float), False), yOffset=((int, float), False),
	color=(basestring, False)
)

def imageValidator(value):
	"""
	Version 3+.
	"""
	if not genericDictValidator(value, _imageDictPrototype):
		return False
	# fileName must be one or more characters
	if not value["fileName"]:
		return False
	# color must follow the proper format
	color = value.get("color")
	if color is not None and not colorValidator(color):
		return False
	return True

def pngValidator(path=None, data=None, fileObj=None):
	"""
	Version 3+.

	This checks the signature of the image data.
	"""
	assert path is not None or data is not None or fileObj is not None
	if path is not None:
		with open(path, "rb") as f:
			signature = f.read(8)
	elif data is not None:
		signature = data[:8]
	elif fileObj is not None:
		pos = fileObj.tell()
		signature = fileObj.read(8)
		fileObj.seek(pos)
	if signature != pngSignature:
		return False, "Image does not begin with the PNG signature."
	return True, None

# -------------------
# layercontents.plist
# -------------------

def layerContentsValidator(value, ufoPathOrFileSystem):
	"""
	Check the validity of layercontents.plist.
	Version 3+.
	"""
	from ufoLib.filesystem import FileSystem
	if isinstance(ufoPathOrFileSystem, FileSystem):
		fileSystem = ufoPathOrFileSystem
	else:
		fileSystem = FileSystem(ufoPathOrFileSystem)

	bogusFileMessage = "layercontents.plist in not in the correct format."
	# file isn't in the right format
	if not isinstance(value, list):
		return False, bogusFileMessage
	# work through each entry
	usedLayerNames = set()
	usedDirectories = set()
	contents = {}
	for entry in value:
		# layer entry in the incorrect format
		if not isinstance(entry, list):
			return False, bogusFileMessage
		if not len(entry) == 2:
			return False, bogusFileMessage
		for i in entry:
			if not isinstance(i, basestring):
				return False, bogusFileMessage
		layerName, directoryName = entry
		# check directory naming
		if directoryName != "glyphs":
			if not directoryName.startswith("glyphs."):
				return False, "Invalid directory name (%s) in layercontents.plist." % directoryName
		if len(layerName) == 0:
			return False, "Empty layer name in layercontents.plist."
		# directory doesn't exist
		if not fileSystem.exists(directoryName):
			return False, "A glyphset does not exist at %s." % directoryName
		# default layer name
		if layerName == "public.default" and directoryName != "glyphs":
			return False, "The name public.default is being used by a layer that is not the default."
		# check usage
		if layerName in usedLayerNames:
			return False, "The layer name %s is used by more than one layer." % layerName
		usedLayerNames.add(layerName)
		if directoryName in usedDirectories:
			return False, "The directory %s is used by more than one layer." % directoryName
		usedDirectories.add(directoryName)
		# store
		contents[layerName] = directoryName
	# missing default layer
	foundDefault = "glyphs" in contents.values()
	if not foundDefault:
		return False, "The required default glyph set is not in the UFO."
	return True, None

# ------------
# groups.plist
# ------------

def groupsValidator(value):
	"""
	Check the validity of the groups.
	Version 3+ (though it's backwards compatible with UFO 1 and UFO 2).

	>>> groups = {"A" : ["A", "A"], "A2" : ["A"]}
	>>> groupsValidator(groups)
	(True, None)

	>>> groups = {"" : ["A"]}
	>>> groupsValidator(groups)
	(False, 'A group has an empty name.')

	>>> groups = {"public.awesome" : ["A"]}
	>>> groupsValidator(groups)
	(True, None)

	>>> groups = {"public.kern1." : ["A"]}
	>>> groupsValidator(groups)
	(False, 'The group data contains a kerning group with an incomplete name.')
	>>> groups = {"public.kern2." : ["A"]}
	>>> groupsValidator(groups)
	(False, 'The group data contains a kerning group with an incomplete name.')

	>>> groups = {"public.kern1.A" : ["A"], "public.kern2.A" : ["A"]}
	>>> groupsValidator(groups)
	(True, None)

	>>> groups = {"public.kern1.A1" : ["A"], "public.kern1.A2" : ["A"]}
	>>> groupsValidator(groups)
	(False, 'The glyph "A" occurs in too many kerning groups.')
	"""
	bogusFormatMessage = "The group data is not in the correct format."
	if not isDictEnough(value):
		return False, bogusFormatMessage
	firstSideMapping = {}
	secondSideMapping = {}
	for groupName, glyphList in value.items():
		if not isinstance(groupName, (basestring)):
			return False, bogusFormatMessage
		if not isinstance(glyphList, (list, tuple)):
			return False, bogusFormatMessage
		if not groupName:
			return False, "A group has an empty name."
		if groupName.startswith("public."):
			if not groupName.startswith("public.kern1.") and not groupName.startswith("public.kern2."):
				# unknown pubic.* name. silently skip.
				continue
			else:
				if len("public.kernN.") == len(groupName):
					return False, "The group data contains a kerning group with an incomplete name."
			if groupName.startswith("public.kern1."):
				d = firstSideMapping
			else:
				d = secondSideMapping
			for glyphName in glyphList:
				if not isinstance(glyphName, basestring):
					return False, "The group data %s contains an invalid member." % groupName
				if glyphName in d:
					return False, "The glyph \"%s\" occurs in too many kerning groups." % glyphName
				d[glyphName] = groupName
	return True, None

# -------------
# kerning.plist
# -------------

def kerningValidator(data):
	"""
	Check the validity of the kerning data structure.
	Version 3+ (though it's backwards compatible with UFO 1 and UFO 2).

	>>> kerning = {"A" : {"B" : 100}}
	>>> kerningValidator(kerning)
	(True, None)

	>>> kerning = {"A" : ["B"]}
	>>> kerningValidator(kerning)
	(False, 'The kerning data is not in the correct format.')

	>>> kerning = {"A" : {"B" : "100"}}
	>>> kerningValidator(kerning)
	(False, 'The kerning data is not in the correct format.')
	"""
	bogusFormatMessage = "The kerning data is not in the correct format."
	if not isinstance(data, Mapping):
		return False, bogusFormatMessage
	for first, secondDict in data.items():
		if not isinstance(first, basestring):
			return False, bogusFormatMessage
		elif not isinstance(secondDict, Mapping):
			return False, bogusFormatMessage
		for second, value in secondDict.items():
			if not isinstance(second, basestring):
				return False, bogusFormatMessage
			elif not isinstance(value, (int, float)):
				return False, bogusFormatMessage
	return True, None

# -------------
# lib.plist/lib
# -------------

_bogusLibFormatMessage = "The lib data is not in the correct format: %s"

def fontLibValidator(value):
	"""
	Check the validity of the lib.
	Version 3+ (though it's backwards compatible with UFO 1 and UFO 2).

	>>> lib = {"foo" : "bar"}
	>>> fontLibValidator(lib)
	(True, None)

	>>> lib = {"public.awesome" : "hello"}
	>>> fontLibValidator(lib)
	(True, None)

	>>> lib = {"public.glyphOrder" : ["A", "C", "B"]}
	>>> fontLibValidator(lib)
	(True, None)

	>>> lib = "hello"
	>>> valid, msg = fontLibValidator(lib)
	>>> valid
	False
	>>> print(msg)  # doctest: +ELLIPSIS
	The lib data is not in the correct format: expected a dictionary, ...

	>>> lib = {1: "hello"}
	>>> valid, msg = fontLibValidator(lib)
	>>> valid
	False
	>>> print(msg)
	The lib key is not properly formatted: expected basestring, found int: 1

	>>> lib = {"public.glyphOrder" : "hello"}
	>>> valid, msg = fontLibValidator(lib)
	>>> valid
	False
	>>> print(msg)  # doctest: +ELLIPSIS
	public.glyphOrder is not properly formatted: expected list or tuple,...

	>>> lib = {"public.glyphOrder" : ["A", 1, "B"]}
	>>> fontLibValidator(lib)
	(False, 'public.glyphOrder is not properly formatted: expected basestring, found int')
	"""
	if not isDictEnough(value):
		reason = "expected a dictionary, found %s" % type(value).__name__
		return False, _bogusLibFormatMessage % reason
	for key, value in value.items():
		if not isinstance(key, basestring):
			return False, (
				"The lib key is not properly formatted: expected basestring, found %s: %r" %
				(type(key).__name__, key))
		# public.glyphOrder
		if key == "public.glyphOrder":
			bogusGlyphOrderMessage = "public.glyphOrder is not properly formatted: %s"
			if not isinstance(value, (list, tuple)):
				reason = "expected list or tuple, found %s" % type(value).__name__
				return False, bogusGlyphOrderMessage % reason
			for glyphName in value:
				if not isinstance(glyphName, basestring):
					reason = "expected basestring, found %s" % type(glyphName).__name__
					return False, bogusGlyphOrderMessage % reason
	return True, None

# --------
# GLIF lib
# --------

def glyphLibValidator(value):
	"""
	Check the validity of the lib.
	Version 3+ (though it's backwards compatible with UFO 1 and UFO 2).

	>>> lib = {"foo" : "bar"}
	>>> glyphLibValidator(lib)
	(True, None)

	>>> lib = {"public.awesome" : "hello"}
	>>> glyphLibValidator(lib)
	(True, None)

	>>> lib = {"public.markColor" : "1,0,0,0.5"}
	>>> glyphLibValidator(lib)
	(True, None)

	>>> lib = {"public.markColor" : 1}
	>>> glyphLibValidator(lib)
	(False, 'public.markColor is not properly formatted.')
	"""
	if not isDictEnough(value):
		reason = "expected a dictionary, found %s" % type(value).__name__
		return False, _bogusLibFormatMessage % reason
	for key, value in value.items():
		if not isinstance(key, basestring):
			reason = "key (%s) should be a string" % key
			return False, _bogusLibFormatMessage % reason
		# public.markColor
		if key == "public.markColor":
			if not colorValidator(value):
				return False, "public.markColor is not properly formatted."
	return True, None


if __name__ == "__main__":
	import doctest
	doctest.testmod()<|MERGE_RESOLUTION|>--- conflicted
+++ resolved
@@ -1,10 +1,6 @@
 """Various low level data validators."""
 
-<<<<<<< HEAD
-=======
 from __future__ import absolute_import, unicode_literals
-import os
->>>>>>> 1692d237
 import calendar
 from io import open
 
