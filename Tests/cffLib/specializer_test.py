--- conflicted
+++ resolved
@@ -22,8 +22,6 @@
 
 class CFFGeneralizeProgramTest(unittest.TestCase):
 
-<<<<<<< HEAD
-=======
     def __init__(self, methodName):
         unittest.TestCase.__init__(self, methodName)
         # Python 3 renamed assertRaisesRegexp to assertRaisesRegex,
@@ -97,7 +95,6 @@
         with self.assertRaisesRegex(ValueError, r'\[\]'):
             get_generalized_charstr(test_charstr)
 
->>>>>>> 0d894c6e
 # rmoveto
     def test_rmoveto_zero(self):
         test_charstr = '0 0 rmoveto'
@@ -501,8 +498,6 @@
         if not hasattr(self, "assertRaisesRegex"):
             self.assertRaisesRegex = self.assertRaisesRegexp
 
-<<<<<<< HEAD
-=======
 # no arguments/operands
     def test_rmoveto_none(self):
         test_charstr = 'rmoveto'
@@ -569,7 +564,6 @@
         with self.assertRaisesRegex(ValueError, r'\[\]'):
             get_specialized_charstr(test_charstr)
 
->>>>>>> 0d894c6e
 # rmoveto
     def test_rmoveto_zero(self):
         test_charstr = '0 0 rmoveto'
